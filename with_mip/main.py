--- conflicted
+++ resolved
@@ -5,8 +5,8 @@
 """
 import argparse
 
-from pyparams import best_param, best_param_sparse
-from pysearch import best_proof, best_proof_sparse
+from pyparams import best_param_sparse
+from pysearch import best_proof_sparse
 
 def dyck(n):
     if n == 0:
@@ -103,16 +103,12 @@
 if __name__ == '__main__':
     parser = argparse.ArgumentParser()
     parser.add_argument("depth", help="Number of 'up' steps in target proofs", type=int)
-    parser.add_argument('-v', '--verbose', help="Activate debug of search functions", action='store_true')
+    parser.add_argument('-v', '--verbose', help="Activate debug of search functions", action='count', default=0)
     parser.add_argument('-e', '--enumerate', help="Enumerate proofs instead of using MIP", action='store_true')
+    parser.add_argument('-t', '--threads', help="Number of threads to use", type=int, default=10)
     args = parser.parse_args()
 
     if args.enumerate:
-        time_generated_search(args.depth, best_param_sparse, print_proof=args.verbose, verbose=args.verbose)
+        time_generated_search(args.depth, best_param_sparse, print_proof=args.verbose > 0, verbose=args.verbose)
     else:
-        # time_search(args.depth, best_proof, print_proof=args.verbose, verbose=args.verbose, c_lb=2, c_ub=3)
-<<<<<<< HEAD
-        time_search(args.depth, best_proof_sparse, print_proof=args.verbose, verbose=args.verbose, c_lb=2, c_ub=4)
-=======
-        time_search(args.depth, best_proof_sparse, print_proof=args.verbose, n_threads=31, verbose=args.verbose, c_lb=2, c_ub=3)
->>>>>>> f990ae68
+        time_search(args.depth, best_proof_sparse, print_proof=args.verbose > 0, n_threads=args.threads, verbose=args.verbose, c_lb=2, c_ub=4)